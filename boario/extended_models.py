# BoARIO : The Adaptative Regional Input Output model in python.
# Copyright (C) 2022  Samuel Juhel
#
# This program is free software: you can redistribute it and/or modify
# it under the terms of the GNU General Public License as published by
# the Free Software Foundation, either version 3 of the License, or
# (at your option) any later version.
#
# This program is distributed in the hope that it will be useful,
# but WITHOUT ANY WARRANTY; without even the implied warranty of
# MERCHANTABILITY or FITNESS FOR A PARTICULAR PURPOSE.  See the
# GNU General Public License for more details.
#
# You should have received a copy of the GNU General Public License
# along with this program.  If not, see <https://www.gnu.org/licenses/>.

from __future__ import annotations
<<<<<<< HEAD
import pathlib
from typing import Dict
=======
>>>>>>> 4ac21980
import numpy as np
from boario import logger
from boario.model_base import *
from boario.event import *
from pymrio.core.mriosystem import IOSystem

__all__ = ["ARIOPsiModel", "ARIOClimadaModel"]


class ARIOPsiModel(ARIOBaseModel):
    """An ARIO3 model with some additional features

    Added feature are parameter psi of production adjustment inventories constraint threshold, as well as a characteristic time of inventories resupplying and the alternative order module from Guan2020.

    Attributes
    ----------

    psi : float
          Value of the psi parameter. (see :ref:`boario-math`).
    restoration_tau : numpy.ndarray of int
                      Array of size `n_sector` setting for each inputs its characteristic restoration time in `n_temporal_units_by_step`. (see :ref:`boario-math`).
    Raises
    ------
    RuntimeError
        A RuntimeError can occur when data is inconsistent (negative stocks for
        instance)
    ValueError
    NotImplementedError
    """

    def __init__(
        self,
        pym_mrio: IOSystem,
        order_type="alt",
        alpha_base=1.0,
        alpha_max=1.25,
        alpha_tau=365,
        rebuild_tau=60,
        main_inv_dur=90,
        monetary_factor=10**6,
        psi_param=0.90,
        inventory_restoration_tau: int | Dict[str, int] = 60,
        **kwargs,
    ) -> None:
        super().__init__(
            pym_mrio,
            order_type,
            alpha_base,
            alpha_max,
            alpha_tau,
            rebuild_tau,
            main_inv_dur,
            monetary_factor,
            **kwargs,
        )

        logger.debug("Model is an ARIOPsiModel")

        if isinstance(psi_param, str):
            self.psi = float(psi_param.replace("_", "."))
        elif isinstance(psi_param, float):
            self.psi = psi_param
        else:
            raise ValueError(
                "'psi_param' parameter is neither a str rep of a float or a float"
            )

        if isinstance(inventory_restoration_tau, int):
            restoration_tau = [
                (self.n_temporal_units_by_step / inventory_restoration_tau)
                if v >= INV_THRESHOLD
                else v
                for v in self.inventories
            ]  # for sector with no inventory TODO: reflect on that.
        elif isinstance(inventory_restoration_tau, dict):
            if not set(self.sectors).issubset(inventory_restoration_tau.keys()):
                raise NotImplementedError(
                    "The given dict for Inventory restoration tau does not contains all sectors as keys. Current implementation only allows dict with ALL sectors or just one integer value"
                )

            for _, value in inventory_restoration_tau.items():
                if not isinstance(value, int):
                    raise ValueError(
                        "Invalid value in inventory_restoration_tau, values should be integer."
                    )

            inventory_restoration_tau = dict(sorted(inventory_restoration_tau.items()))
            restoration_tau = [
                (self.n_temporal_units_by_step / v) if v >= INV_THRESHOLD else v
                for _, v in inventory_restoration_tau.items()
            ]
        else:
            raise ValueError(
                f"Invalid inventory_restoration_tau: expected dict or int got {type(inventory_restoration_tau)}"
            )
        self.restoration_tau = np.array(restoration_tau)
        #################################################################

    @property
    def inventory_constraints_opt(self) -> np.ndarray:
        return self.calc_inventory_constraints(self.production_opt)

    @property
    def inventory_constraints_act(self) -> np.ndarray:
        return self.calc_inventory_constraints(self.production)

    def calc_inventory_constraints(self, production: np.ndarray) -> np.ndarray:
        inventory_constraints = (
            np.tile(production, (self.n_sectors, 1)) * self.tech_mat
        ) * self.psi
        np.multiply(
            inventory_constraints,
            np.tile(
                np.nan_to_num(self.inv_duration, posinf=0.0)[:, np.newaxis],
                (1, self.n_regions * self.n_sectors),
            ),
            out=inventory_constraints,
        )
        return inventory_constraints

    def calc_matrix_stock_gap(self, matrix_stock_goal) -> np.ndarray:
        matrix_stock_gap = super().calc_matrix_stock_gap(matrix_stock_goal)
        return np.expand_dims(self.restoration_tau, axis=1) * matrix_stock_gap


class ARIOClimadaModel(ARIOPsiModel):
    def __init__(
        self,
        pym_mrio: IOSystem,
        exp_stock,
        order_type="alt",
        alpha_base=1,
        alpha_max=1.25,
        alpha_tau=365,
        rebuild_tau=60,
        main_inv_dur=90,
        monetary_factor=10**6,
        psi_param=0.9,
        inventory_restoration_tau=60,
        **kwargs,
    ) -> None:
        super().__init__(
            pym_mrio,
            order_type,
            alpha_base,
            alpha_max,
            alpha_tau,
            rebuild_tau,
            main_inv_dur,
            monetary_factor,
            psi_param,
            inventory_restoration_tau,
            kapital_vector=exp_stock,
            **kwargs,
        )<|MERGE_RESOLUTION|>--- conflicted
+++ resolved
@@ -15,11 +15,7 @@
 # along with this program.  If not, see <https://www.gnu.org/licenses/>.
 
 from __future__ import annotations
-<<<<<<< HEAD
-import pathlib
 from typing import Dict
-=======
->>>>>>> 4ac21980
 import numpy as np
 from boario import logger
 from boario.model_base import *
