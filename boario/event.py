# BoARIO : The Adaptative Regional Input Output model in python.
# Copyright (C) 2022  Samuel Juhel
#
# This program is free software: you can redistribute it and/or modify
# it under the terms of the GNU General Public License as published by
# the Free Software Foundation, either version 3 of the License, or
# (at your option) any later version.
#
# This program is distributed in the hope that it will be useful,
# but WITHOUT ANY WARRANTY; without even the implied warranty of
# MERCHANTABILITY or FITNESS FOR A PARTICULAR PURPOSE.  See the
# GNU General Public License for more details.
#
# You should have received a copy of the GNU General Public License
# along with this program.  If not, see <https://www.gnu.org/licenses/>.
from __future__ import annotations
import abc
from typing import Callable, Optional, Union, List, Tuple
from numpy.typing import ArrayLike
import numpy as np
import pandas as pd
from boario import logger
import math
import inspect
from functools import partial

__all__ = [
    "Event",
    "EventKapitalDestroyed",
    "EventArbitraryProd",
    "EventKapitalRecover",
    "EventKapitalRebuild",
    "Impact",
    "IndustriesList",
    "SectorsList",
    "RegionsList",
]

Impact = Union[int, float, list, dict, np.ndarray, pd.DataFrame, pd.Series]
IndustriesList = Union[List[Tuple[str, str]], pd.MultiIndex, np.ndarray]
SectorsList = RegionsList = Union[List[str], pd.Index, np.ndarray]


def linear_recovery(
    elapsed_temporal_unit: int, init_kapital_destroyed: np.ndarray, recovery_time: int
):
    """Linear Kapital recovery function

    Kapital is entirely recovered when `recovery_time` has passed since event
    started recovering

    Parameters
    ----------
    init_kapital_destroyed : float
        Initial kapital destroyed
    elapsed_temporal_unit : int
        Elapsed time since event started recovering
    recovery_time : int
        Total time it takes the event to fully recover

    Examples
    --------
    FIXME: Add docs.

    """

    return init_kapital_destroyed * (1 - (elapsed_temporal_unit / recovery_time))


def convexe_recovery(
    elapsed_temporal_unit: int, init_kapital_destroyed: np.ndarray, recovery_time: int
):
    """Convexe Kapital recovery function

    Kapital is recovered with characteristic time `recovery_time`. (This doesn't mean Kapital is fully recovered after this time !)
    This function models a recovery similar as the one happening in the rebuilding case, for the same characteristic time.

    Parameters
    ----------
    init_kapital_destroyed : float
        Initial kapital destroyed
    elapsed_temporal_unit : int
        Elapsed time since event started recovering
    recovery_time : int
        Total time it takes the event to fully recover

    """
    return init_kapital_destroyed * (1 - (1 / recovery_time)) ** elapsed_temporal_unit


def convexe_recovery_scaled(
    elapsed_temporal_unit: int,
    init_kapital_destroyed: np.ndarray,
    recovery_time: int,
    scaling_factor: float = 4,
):
    """Convexe Kapital recovery function (scaled to match other recovery duration)

    Kapital is mostly recovered (>95% by default for most cases) when `recovery_time` has passed since event
    started recovering.

    Parameters
    ----------
    init_kapital_destroyed : float
        Initial kapital destroyed
    elapsed_temporal_unit : int
        Elapsed time since event started recovering
    recovery_time : int
        Total time it takes the event to fully recover
    scaling_factor: float
        Used to scale the exponent in the function so that kapital is mostly rebuilt after `recovery_time`.
    A value of 4 insure >95% of kapital is recovered for a reasonable range of `recovery_time` values.

    """
    return init_kapital_destroyed * (1 - (1 / recovery_time)) ** (
        scaling_factor * elapsed_temporal_unit
    )


def concave_recovery(
    elapsed_temporal_unit: int,
    init_kapital_destroyed: np.ndarray,
    recovery_time: int,
    steep_factor: float = 0.000001,
    half_recovery_time: Optional[int] = None,
):
    """Concave (s-shaped) Kapital recovery function

    Kapital is mostly (>95% in most cases) recovered when `recovery_time` has passed since event started recovering.

    Parameters
    ----------
    init_kapital_destroyed : float
        Initial kapital destroyed
    elapsed_temporal_unit : int
        Elapsed time since event started recovering
    recovery_time : int
        Total time it takes the event to fully recover
    steep_factor: float
        This coefficient governs the slope of the central part of the s-shape, smaller values lead to a steeper slope. As such it also affect the percentage of kapital rebuilt
    after `recovery_time` has elapsed. A value of 0.000001 should insure 95% of the kapital is rebuild for a reasonable range of recovery duration.
    half_recovery_time : int
        This can by use to change the time the inflexion point of the s-shape curve is attained. By default it is set to half the recovery duration.

    """
    if half_recovery_time is None:
        tau_h = 2
    else:
        tau_h = recovery_time / half_recovery_time
    exponent = (np.log(recovery_time) - np.log(steep_factor)) / (
        np.log(recovery_time) - np.log(tau_h)
    )
    return (init_kapital_destroyed * recovery_time) / (
        recovery_time + steep_factor * (elapsed_temporal_unit ** exponent)
    )


class Event(metaclass=abc.ABCMeta):
    """Create an event shocking the model from a dictionary.

    Events store all information about a unique shock during simulation such as
    time of occurrence, duration, type of shock, amount of damages. Computation
    of recovery or initialy requested rebuilding demand is also done in this
    class.

    Parameters
    ----------

    event : dict
        A dictionary holding the necessary information to define an event.

    Examples
    --------
    FIXME: Add docs.

    """

    # Class Attributes
    __required_class_attributes = [
        "possible_sectors",
        "possible_regions",
        "temporal_unit_range",
        "z_shape",
        "y_shape",
        "x_shape",
        "regions_idx",
        "sectors_idx",
        "monetary_factor",
        "sectors_gva_shares",
        "Z_distrib",
        "mrio_name",
    ]
    possible_sectors: SectorsList = pd.Index([])
    """List of sectors present in the MRIO used by the model"""
    possible_regions: RegionsList = pd.Index([])
    """List of regions present in the MRIO used by the model"""
    temporal_unit_range: int = 0
    """Maximum temporal unit simulated"""
    z_shape: tuple[int, int] = (0, 0)
    """Shape of the Z (intermediate consumption) matrix in the model"""
    y_shape: tuple[int, int] = (0, 0)
    """Shape of the Y (final demand) matrix in the model"""
    x_shape: tuple[int, int] = (0, 0)
    """Shape of the x (production) vector in the model"""
    regions_idx: np.ndarray = np.array([])
    """lexicographic region indexes"""
    sectors_idx: np.ndarray = np.array([])
    """lexicographic sector indexes"""
    monetary_factor: int = 0
    """Amount of unitary currency used in the MRIO (e.g. 1000000 if in € millions)"""
    sectors_gva_shares: np.ndarray = np.array([])
    """Fraction of total (regional) GVA for each sectors"""
    Z_distrib: np.ndarray = np.array([])
    """Normalized intermediate consumption matrix"""
    mrio_name: str = ""
    """MRIO identification"""

    def __init__(
        self,
        impact: Impact,
        aff_regions: Optional[RegionsList] = None,
        aff_sectors: Optional[SectorsList] = None,
        aff_industries: Optional[IndustriesList] = None,
        impact_industries_distrib=None,
        impact_regional_distrib=None,
        impact_sectoral_distrib_type="custom",
        impact_sectoral_distrib=None,
        name="Unnamed",
        occurrence=1,
        duration=1,
    ) -> None:
        logger.debug("Initializing new Event")
        logger.debug("Checking required Class attributes are defined")
        for v in Event.__required_class_attributes:
            if Event.__dict__[v] is None:
                raise AttributeError(
                    "Required Event Class attribute {} is not set yet so instantiating an Event isn't possible".format(
                        v
                    )
                )

        self.name = name
        self.occurrence = occurrence
        self.duration = duration
        self.impact_df = pd.Series(
            0,
            dtype="float64",
            index=pd.MultiIndex.from_product(
                [self.possible_regions, self.possible_sectors],
                names=["region", "sector"],
            ),
        )
        ################## DATAFRAME INIT #################
        # CASE VECTOR 1 (everything is there and regrouped) (only df creation)
        if isinstance(impact, pd.Series):
            logger.debug("Given impact is a pandas Series")
            self.impact_df.loc[impact.index] = impact
            if self.name == "Unnamed" and not impact.name is None:
                self.name = impact.name
        elif isinstance(impact, dict):
            logger.debug("Given impact is a dict, converting it to pandas Series")
            impact = pd.Series(impact)
            self.impact_df.loc[impact.index] = impact
        elif isinstance(impact, pd.DataFrame):
            logger.debug("Given Impact is a pandas DataFrame, squeezing it to a Series")
            impact = impact.squeeze()
            if not isinstance(impact, pd.Series):
                raise ValueError(
                    "The given impact DataFrame is not a Series after being squeezed"
                )
            self.impact_df.loc[impact.index] = impact
        # CASE VECTOR 2 (everything is there but not regrouped) AND CASE SCALAR (Only df creation)
        elif (
            isinstance(impact, (int, float, list, np.ndarray))
            and aff_industries is not None
        ):
            logger.debug(
                f"Given Impact is a {type(impact)} and list of impacted industries given. Proceeding."
            )
            self.impact_df.loc[aff_industries] = impact
        elif (
            isinstance(impact, (int, float, list, np.ndarray))
            and aff_regions is not None
            and aff_sectors is not None
        ):
            logger.debug(
                f"Given Impact is a {type(impact)} and lists of impacted regions and sectors given. Proceeding."
            )
<<<<<<< HEAD
            if isinstance(aff_regions, str):
                aff_regions = [aff_regions]
            if isinstance(aff_sectors, str):
                aff_sectors = [aff_sectors]

            self.impact_df.loc[
                pd.MultiIndex.from_product([aff_regions, aff_sectors])
            ] = impact
=======
            
            if isinstance(aff_regions,str):
                aff_regions = [aff_regions]
                
            if isinstance(aff_sectors,str):
                aff_sectors = [aff_sectors]
                
            self.impact_df.loc[pd.MultiIndex.from_product([aff_regions,aff_sectors])] = impact
>>>>>>> 1d3a5351
        else:
            raise ValueError("Invalid input format. Could not initiate pandas Series.")

        # Check for <0 values and remove 0.
        if (self.impact_df < 0).any():
            logger.warning(
                "Found negative values in impact vector. This should raise concern"
            )

        # SORT DF
        # at this point impact_df is built, and can be sorted. Note that if impact was a scalar, impact_df contains copies of this scalar.
        logger.debug("Sorting Impact Series")
        self.impact_df = self.impact_df.sort_index()

        # Init self.impact_sectoral_distrib_type,
        self.impact_sectoral_distrib_type = impact_sectoral_distrib_type
        #################################################

        # SET INDEXES ATTR
        # note that the following also sets aff_regions and aff_sectors
        assert isinstance(self.impact_df.index, pd.MultiIndex)
        # Only look for industries where impact is greater than 0
        self.aff_industries = self.impact_df.loc[self.impact_df > 0].index

        ###### SCALAR DISTRIBUTION ######################
        # if impact_industries_distrib is given, set it. We assume impact is scalar !
        # CASE SCALAR + INDUS DISTRIB
        if impact_industries_distrib is not None and not isinstance(
            impact, (pd.Series, dict, pd.DataFrame, list, np.ndarray)
        ):
            logger.debug("Impact is Scalar and impact_industries_distrib was given")
            self.impact_industries_distrib = np.array(impact_industries_distrib)
            self.impact_df.loc[self.aff_industries] = (
                self.impact_df.loc[self.aff_industries] * self.impact_industries_distrib
            )
        # if impact_reg_dis and sec_dis are give, deduce the rest. We also assume impact is scalar !
        # CASE SCALAR + REGION and SECTOR DISTRIB
        elif (
            impact_regional_distrib is not None
            and impact_sectoral_distrib is not None
            and not isinstance(
                impact, (pd.Series, dict, pd.DataFrame, list, np.ndarray)
            )
        ):
            logger.debug(
                "Impact is Scalar and impact_regional_distrib and impact_sectoral_distrib were given"
            )
            if len(impact_regional_distrib) != len(self.aff_regions) or len(
                impact_sectoral_distrib
            ) != len(self.aff_sectors):
                raise ValueError(
                    "Lengths of `impact_regional_distrib` and/or `impact_sectoral_distrib` are incompatible with `aff_regions` and/or `aff_sectors`."
                )
            else:
                self.impact_regional_distrib = np.array(impact_regional_distrib)
                self.impact_sectoral_distrib = np.array(impact_sectoral_distrib)
                self.impact_industries_distrib = (
                    self.impact_regional_distrib[:, np.newaxis]
                    * self.impact_sectoral_distrib
                ).flatten()
                self.impact_df.loc[self.aff_industries] = (
                    self.impact_df.loc[self.aff_industries]
                    * self.impact_industries_distrib
                )
        # CASE SCALAR + 'gdp' distrib
        elif (

            impact_regional_distrib is not None
            and impact_sectoral_distrib_type is not None
            and impact_sectoral_distrib_type == "gdp"
            and not isinstance(
                impact, (pd.Series, dict, pd.DataFrame, list, np.ndarray)
            )
        ):
            logger.debug("Impact is Scalar and impact_sectoral_distrib_type is 'gdp'")

            self.impact_regional_distrib = np.array(impact_regional_distrib)
            
            shares = self.sectors_gva_shares.reshape(
                (len(self.possible_regions), len(self.possible_sectors))
            )
            self.impact_sectoral_distrib = (
                shares[self._aff_regions_idx][:, self._aff_sectors_idx]
                / shares[self._aff_regions_idx][:, self._aff_sectors_idx].sum(axis=1)[
                    :, np.newaxis
                ]
            )
            self.impact_industries_distrib = (
                self.impact_regional_distrib[:, np.newaxis]
                * self.impact_sectoral_distrib
            ).flatten()
            self.impact_df.loc[self.aff_industries] = (
                self.impact_df.loc[self.aff_industries] * self.impact_industries_distrib
            )
            self.impact_sectoral_distrib_type = "gdp"
        # CASE SCALAR + NO DISTRIB + list of industries
        # if neither was given, we use default values. Again impact should be scalar here !
        elif isinstance(aff_industries, (list, np.ndarray)) and not isinstance(
            impact, (pd.Series, dict, pd.DataFrame, list, np.ndarray)
        ):
            logger.debug(
                "Impact is Scalar and no distribution was given but a list of affected industries was given"
            )
            self._default_distribute_impact_from_industries_list()
            self.impact_sectoral_distrib_type = "default (shared equally between affected regions and then affected sectors)"
        # CASE SCALAR + NO DISTRIB + list of region + list of sectors
        elif (
            aff_regions is not None
            and aff_sectors is not None
            and not isinstance(
                impact, (pd.Series, dict, pd.DataFrame, list, np.ndarray)
            )
        ):
            logger.debug(
                "Impact is Scalar and no distribution was given but lists of regions and sectors affected were given"
            )
            self._default_distribute_impact_from_industries_list()
            self.impact_sectoral_distrib_type = "default (shared equally between affected regions and then affected sectors)"
        elif not isinstance(impact, (pd.Series, dict, pd.DataFrame, list, np.ndarray)):
            raise ValueError(f"Invalid input format: Could not compute impact")

        self._finish_init()
        ##################################################

        self.happened = False
        self.over = False
        self.event_dict = {
            "name": str(self.name),
            "occurrence": self.occurrence,
            "duration": self.duration,
            "aff_regions": list(self.aff_regions),
            "aff_sectors": list(self.aff_sectors),
            "impact": self.total_impact,
            "impact_industries_distrib": list(self.impact_industries_distrib),
            "impact_regional_distrib": list(self.impact_regional_distrib),
            "impact_sectoral_distrib_type": self.impact_sectoral_distrib_type,
        }
        self.event_dict["globals_vars"] = {
            "possible_sectors": list(self.possible_sectors),
            "possible_regions": list(self.possible_regions),
            "temporal_unit_range": self.temporal_unit_range,
            "z_shape": self.z_shape,
            "y_shape": self.y_shape,
            "x_shape": self.x_shape,
            "monetary_factor": self.monetary_factor,
            "mrio_used": self.mrio_name,
        }

    def _default_distribute_impact_from_industries_list(self):
        # at this point, impact should still be scalar.
        logger.debug("Using default impact distribution to industries")
        self.impact_regional_distrib = np.full(
            len(self.aff_regions), 1 / len(self.aff_regions)
        )
        self.impact_df.loc[self.aff_industries] = (
            self.impact_df.loc[self.aff_industries] * 1 / len(self.aff_regions)
        )
        impact_sec_vec = np.array(
            [
                1 / len(self.impact_df.loc[(reg, slice(None))])
<<<<<<< HEAD
                for _ in self.aff_sectors
                for reg in self.aff_regions
=======

                for _ in self.aff_sectors for reg in self.aff_regions
>>>>>>> 1d3a5351
            ]
        )
        self.impact_df.loc[self.aff_industries] = (
            self.impact_df.loc[self.aff_industries] * impact_sec_vec
        )

    def _finish_init(self):
        logger.debug("Finishing Event init")
        self.impact_vector = self.impact_df.to_numpy()
        self.total_impact = self.impact_vector.sum()
        self.impact_industries_distrib = (
            self.impact_vector[self.impact_vector > 0] / self.total_impact
        )
        self.impact_regional_distrib = (
            self.impact_df.loc[self.aff_industries].groupby("region").sum().values
            / self.total_impact
        )

    @property
    def aff_industries(self) -> pd.MultiIndex:
        """A pandas MultiIndex with the regions affected as first level, and sectors affected as second level"""
        return self._aff_industries

    @aff_industries.setter
    def aff_industries(self, index: pd.MultiIndex):
        if not isinstance(index, pd.MultiIndex):
            raise ValueError(
                "Given impact vector does not have a (region,sector) MultiIndex"
            )
        if index.names != ["region", "sector"]:
            raise ValueError("MultiIndex must have levels named 'region' and 'sector'")

        regions = index.get_level_values("region").unique()
        sectors = index.get_level_values("sector").unique()
        if not set(regions).issubset(self.possible_regions):
            raise ValueError(
                f"Regions {set(regions)-set(self.possible_regions)} are not in the possible regions list"
            )
        if not set(sectors).issubset(self.possible_sectors):
            raise ValueError(
                f"Sectors {set(sectors)-set(self.possible_sectors)} are not in the possible sectors list"
            )

        self.aff_regions = regions
        self.aff_sectors = sectors
        logger.debug(
            f"Setting _aff_industries. There are {len(index)} affected industries"
        )
        self._aff_industries = index
        self._aff_industries_idx = np.array(
            [
                len(self.possible_sectors) * ri + si
                for ri in self._aff_regions_idx
                for si in self._aff_sectors_idx
            ]
        )

    @property
    def occurrence(self) -> int:
        """The temporal unit of occurrence of the event."""
        return self._occur

    @occurrence.setter
    def occurrence(self, value: int):
        if not 0 <= value <= self.temporal_unit_range:
            raise ValueError(
                "Occurrence of event is not in the range of simulation steps : {} not in [0-{}]".format(
                    value, self.temporal_unit_range
                )
            )
        else:
            logger.debug(f"Setting occurence to {value}")
            self._occur = value

    @property
    def duration(self) -> int:
        """The duration of the event."""
        return self._duration

    @duration.setter
    def duration(self, value: int):
        if not 0 <= self.occurrence + value <= self.temporal_unit_range:
            raise ValueError(
                "Occurrence + duration of event is not in the range of simulation steps : {} + {} not in [0-{}]".format(
                    self.occurrence, value, self.temporal_unit_range
                )
            )
        else:
            logger.debug(f"Setting duration to {value}")
            self._duration = value

    @property
    def aff_regions(self) -> pd.Index:
        """The array of regions affected by the event"""
        return self._aff_regions

    @property
    def aff_regions_idx(self) -> np.ndarray:
        """The array of lexicographically ordered affected region indexes"""
        return self._aff_regions_idx

    @aff_regions.setter
    def aff_regions(self, value: ArrayLike | str):
        if isinstance(value, str):
            value = [value]
        value = pd.Index(value)
        impossible_regions = np.setdiff1d(value, self.possible_regions)
        if impossible_regions.size > 0:
            raise ValueError(
                "These regions are not in the model : {}".format(impossible_regions)
            )
        else:
            self._aff_regions = pd.Index(value, name="region")
            logger.debug(f"Setting _aff_regions to {self._aff_regions}")
            self._aff_regions_idx = np.searchsorted(self.possible_regions, value)

    @property
    def aff_sectors(self) -> pd.Index:
        """The array of affected sectors by the event"""
        return self._aff_sectors

    @property
    def aff_sectors_idx(self) -> np.ndarray:
        """The array of lexicographically ordered affected sectors indexes"""
        return self._aff_sectors_idx

    @aff_sectors.setter
    def aff_sectors(self, value: ArrayLike | str):
        if isinstance(value, str):
            value = [value]
        value = pd.Index(value, name="sector")
        impossible_sectors = np.setdiff1d(value, self.possible_sectors)
        if impossible_sectors.size > 0:
            raise ValueError(
                "These sectors are not in the model : {}".format(impossible_sectors)
            )
        else:
            self._aff_sectors = pd.Index(value, name="sector")
            logger.debug(f"Setting _aff_sectors to {self._aff_sectors}")
            self._aff_sectors_idx = np.searchsorted(self.possible_sectors, value)

    @property
    def impact_regional_distrib(self) -> np.ndarray:
        """The array specifying how damages are distributed among affected regions"""
        return self._impact_regional_distrib

    @impact_regional_distrib.setter
    def impact_regional_distrib(self, value: ArrayLike):
        if self.aff_regions is None:
            raise AttributeError("Affected regions attribute isn't set yet")
        value = np.array(value)
        if value.size != self.aff_regions.size:
            raise ValueError(
                "There are {} affected regions by the event and length of given damage distribution is {}".format(
                    self.aff_regions.size, value.size
                )
            )
        s = value.sum()
        if not math.isclose(s, 1):
            raise ValueError(
                "Damage distribution doesn't sum up to 1 but to {}, which is not valid".format(
                    s
                )
            )
        self._impact_regional_distrib = value

    # @property
    # def impact_sectoral_distrib(self) -> np.ndarray:
    #     """The array specifying how damages are distributed among affected sectors"""
    #     return self._impact_sectoral_distrib

    # @impact_sectoral_distrib.setter
    # def impact_sectoral_distrib(self, value: ArrayLike):
    #     if self.aff_sectors is None:
    #         raise AttributeError("Affected sectors attribute isn't set yet")
    #     value = np.array(value)
    #     if value.size != self.aff_sectors.size:
    #         raise ValueError(
    #             "There are {} affected sectors by the event and length of given damage distribution is {}".format(
    #                 self.aff_sectors.size, value.size
    #             )
    #         )
    #     s = value.sum()
    #     if not math.isclose(s, 1):
    #         raise ValueError(
    #             "Damage distribution doesn't sum up to 1 but to {}, which is not valid".format(
    #                 s
    #             )
    #         )
    #     self._impact_sectoral_distrib = value

    @property
    def impact_sectoral_distrib_type(self) -> str:
        """The type of damages distribution among sectors (currently only 'gdp')"""
        return self._impact_sectoral_distrib_type

    @impact_sectoral_distrib_type.setter
    def impact_sectoral_distrib_type(self, value: str):
        logger.debug(f"Setting _impact_sectoral_distrib_type to {value}")
        self._impact_sectoral_distrib_type = value

    def __repr__(self):
        # TODO: find ways to represent long lists
        return f""" [Representation WIP]
        Event(
              name = {self.name},
              occur = {self.occurrence},
              duration = {self.duration}
              aff_regions = {self.aff_regions},
              aff_sectors = {self.aff_sectors},
             )
        """


class EventArbitraryProd(Event):
    def __init__(
        self,
        impact: Impact,
        aff_regions: Optional[RegionsList] = None,
        aff_sectors: Optional[SectorsList] = None,
        aff_industries: Optional[IndustriesList] = None,
        impact_industries_distrib=None,
        impact_regional_distrib=None,
        impact_sectoral_distrib_type="equally shared",
        impact_sectoral_distrib=None,
        name="Unnamed",
        occurrence=1,
        duration=1,
    ) -> None:
        super().__init__(
            impact,
            aff_regions,
            aff_sectors,
            aff_industries,
            impact_industries_distrib,
            impact_regional_distrib,
            impact_sectoral_distrib_type,
            impact_sectoral_distrib,
            name,
            occurrence,
            duration,
        )
        raise NotImplementedError()

    @property
    def prod_cap_delta_arbitrary(self) -> np.ndarray:
        """The optional array storing arbitrary (as in not related to kapital destroyed) production capacity loss"""
        return self._prod_cap_delta_arbitrary

    @prod_cap_delta_arbitrary.setter
    def prod_cap_delta_arbitrary(self, value: dict[str, float]):
        if self.aff_regions is None:
            raise AttributeError("Affected regions attribute isn't set yet")
        aff_sectors = np.array(list(value.keys()))
        aff_shares = np.array(list(value.values()))
        impossible_sectors = np.setdiff1d(aff_sectors, self.possible_sectors)
        if impossible_sectors.size > 0:
            raise ValueError(
                "These sectors are not in the model : {}".format(impossible_sectors)
            )
        self._aff_sectors = aff_sectors
        self._aff_sectors_idx = np.searchsorted(self.possible_sectors, aff_sectors)
        aff_industries_idx = np.array(
            [
                len(self.possible_sectors) * ri + si
                for ri in self.regions_idx
                for si in self._aff_sectors_idx
            ]
        )
        self._prod_cap_delta_arbitrary = np.zeros(shape=len(self.possible_sectors))
        self._prod_cap_delta_arbitrary[aff_industries_idx] = np.tile(
            aff_shares, self._aff_regions.size
        )


class EventKapitalDestroyed(Event, metaclass=abc.ABCMeta):
    def __init__(
        self,
        impact: Impact,
        aff_regions: Optional[RegionsList] = None,
        aff_sectors: Optional[SectorsList] = None,
        aff_industries: Optional[IndustriesList] = None,
        impact_industries_distrib=None,
        impact_regional_distrib=None,
        impact_sectoral_distrib_type="equally shared",
        impact_sectoral_distrib=None,
        name="Unnamed",
        occurrence=1,
        duration=1,
    ) -> None:
        super().__init__(
            impact,
            aff_regions,
            aff_sectors,
            aff_industries,
            impact_industries_distrib,
            impact_regional_distrib,
            impact_sectoral_distrib_type,
            impact_sectoral_distrib,
            name,
            occurrence,
            duration,
        )
        # The only thing we have to do is affecting/computing the regional_sectoral_kapital_destroyed
        self.total_kapital_destroyed = self.total_impact
        self.total_kapital_destroyed /= self.monetary_factor
        self.remaining_kapital_destroyed = self.total_kapital_destroyed
        self._regional_sectoral_kapital_destroyed_0 = (
            self.impact_vector / self.monetary_factor
        )
        self.regional_sectoral_kapital_destroyed = (
            self.impact_vector / self.monetary_factor
        )

    @property
    def regional_sectoral_kapital_destroyed(self) -> np.ndarray:
        """The (optional) array of kapital destroyed per industry (ie region x sector)"""
        return self._regional_sectoral_kapital_destroyed

    @regional_sectoral_kapital_destroyed.setter
    def regional_sectoral_kapital_destroyed(self, value: ArrayLike):
        value = np.array(value)
        if value.shape != self.x_shape:
            raise ValueError(
                "Incorrect shape give for regional_sectoral_kapital_destroyed: {} given and {} expected".format(
                    value.shape, self.x_shape
                )
            )
        self._regional_sectoral_kapital_destroyed = value


class EventKapitalRebuild(EventKapitalDestroyed):
    def __init__(
        self,
        impact: Impact,
        rebuilding_sectors: Union[dict[str, float], pd.Series],
        rebuild_tau=60,
        aff_regions: Optional[RegionsList] = None,
        aff_sectors: Optional[SectorsList] = None,
        aff_industries: Optional[IndustriesList] = None,
        impact_industries_distrib=None,
        impact_regional_distrib=None,
        impact_sectoral_distrib_type="equally shared",
        impact_sectoral_distrib=None,
        name="Unnamed",
        occurrence=1,
        duration=1,
    ) -> None:
        super().__init__(
            impact,
            aff_regions,
            aff_sectors,
            aff_industries,
            impact_industries_distrib,
            impact_regional_distrib,
            impact_sectoral_distrib_type,
            impact_sectoral_distrib,
            name,
            occurrence,
            duration,
        )

        self.rebuild_tau = rebuild_tau
        self.rebuilding_sectors = rebuilding_sectors

        rebuilding_demand = np.zeros(shape=self.z_shape)
        tmp = np.zeros(self.z_shape, dtype="float")
        mask = np.ix_(
            np.union1d(
                self._rebuilding_industries_RoW_idx, self._rebuilding_industries_idx
            ),
            self._aff_industries_idx,
        )
        rebuilding_demand = np.outer(
            self.rebuilding_sectors_shares, self.regional_sectoral_kapital_destroyed
        )
        logger.debug(
            f"kapital destroyed vec is {self.regional_sectoral_kapital_destroyed}"
        )
        logger.debug(f"rebuilding sectors shares are {self.rebuilding_sectors_shares}")
        logger.debug(f"Z shape is {self.z_shape}")
        logger.debug(f"Z_distrib[mask] has shape {self.Z_distrib[mask].shape}")
        logger.debug(f"reb_demand: {rebuilding_demand}")
        logger.debug(f"reb_demand: {rebuilding_demand.shape}")
        # reb_tiled = np.tile(rebuilding_demand, (len(self.possible_regions), 1))
        # reb_tiled = reb_tiled[mask]
        tmp[mask] = self.Z_distrib[mask] * rebuilding_demand[mask]
        self.rebuilding_demand_indus = tmp
        self.rebuilding_demand_house = np.zeros(shape=self.y_shape)

    @property
    def rebuilding_sectors(self) -> pd.Index:
        """The (optional) array of rebuilding sectors"""
        return self._rebuilding_sectors

    @property
    def rebuilding_sectors_idx(self) -> np.ndarray:
        """The (optional) array of indexes of the rebuilding sectors (in lexicographic order)"""
        return self._rebuilding_sectors_idx

    @property
    def rebuilding_sectors_shares(self) -> np.ndarray:
        """The array specifying how rebuilding demand is distributed along the rebuilding sectors"""
        return self._rebuilding_sectors_shares

    @rebuilding_sectors.setter
    def rebuilding_sectors(self, value: dict[str, float] | pd.Series):
        if isinstance(value, dict):
            reb_sectors = pd.Series(value)
        else:
            reb_sectors = value
        impossible_sectors = np.setdiff1d(reb_sectors.index, self.possible_sectors)
        if impossible_sectors.size > 0:
            raise ValueError(
                "These sectors are not in the model : {}".format(impossible_sectors)
            )
        else:
            self._rebuilding_sectors = reb_sectors.index
            self._rebuilding_sectors_idx = np.searchsorted(
                self.possible_sectors, reb_sectors.index
            )

            self._rebuilding_sectors_shares = np.zeros(self.x_shape)
            self._rebuilding_industries_idx = np.array(
                [
                    len(self.possible_sectors) * ri + si
                    for ri in self._aff_regions_idx
                    for si in self._rebuilding_sectors_idx
                ]
            )
            self._rebuilding_industries_RoW_idx = np.array(
                [
                    len(self.possible_sectors) * ri + si
                    for ri in range(len(self.possible_regions))
                    if ri not in self._aff_regions_idx
                    for si in self._rebuilding_sectors_idx
                ]
            )
<<<<<<< HEAD
            self._rebuilding_sectors_shares[self._rebuilding_industries_idx] = np.tile(
                np.array(reb_sectors.values), len(self.aff_regions)
            )
            self._rebuilding_sectors_shares[
                self._rebuilding_industries_RoW_idx
            ] = np.tile(
                np.array(reb_sectors.values),
                (len(self.possible_regions) - len(self.aff_regions)),
            )
=======

            self._rebuilding_sectors_shares[self._rebuilding_industries_idx] = np.tile(np.array(reb_sectors.values),len(self.aff_regions))
            self._rebuilding_sectors_shares[self._rebuilding_industries_RoW_idx] = np.tile(np.array(reb_sectors.values),(len(self.possible_regions) - len(self.aff_regions)))
>>>>>>> 1d3a5351

    @property
    def rebuilding_demand_house(self) -> np.ndarray:
        """The optional array of rebuilding demand from households"""
        return self._rebuilding_demand_house

    @rebuilding_demand_house.setter
    def rebuilding_demand_house(self, value: ArrayLike):
        value = np.array(value)
        if value.shape != self.y_shape:
            raise ValueError(
                "Incorrect shape give for rebuilding_demand_house: {} given and {} expected".format(
                    value.shape, self.y_shape
                )
            )
        self._rebuilding_demand_house = value

    @property
    def rebuilding_demand_indus(self) -> np.ndarray:
        """The optional array of rebuilding demand from industries (to rebuild their kapital)"""
        return self._rebuilding_demand_indus

    @rebuilding_demand_indus.setter
    def rebuilding_demand_indus(self, value: ArrayLike):
        value = np.array(value)
        if value.shape != self.z_shape:
            raise ValueError(
                "Incorrect shape give for rebuilding_demand_indus: {} given and {} expected".format(
                    value.shape, self.z_shape
                )
            )
        self._rebuilding_demand_indus = value
        # Also update kapital destroyed
        self._regional_sectoral_kapital_destroyed = value.sum(axis=0)

    @property
    def rebuildable(self) -> bool:
        """A boolean stating if an event can start rebuild"""
        return self._rebuildable

    @rebuildable.setter
    def rebuildable(self, current_temporal_unit: int):
        reb = (self.occurrence + self.duration) <= current_temporal_unit
        if reb and not self.rebuildable:
            logger.info(
                "Temporal_Unit : {} ~ Event named {} that occured at {} in {} for {} damages has started rebuilding".format(
                    current_temporal_unit,
                    self.name,
                    self.occurrence,
                    self._aff_regions,
                    self.total_kapital_destroyed,
                )
            )
        self._rebuildable = reb


class EventKapitalRecover(EventKapitalDestroyed):
    def __init__(
        self,
        impact: Impact,
        recovery_time: int,
        recovery_function: str = "linear",
        aff_regions: Optional[RegionsList] = None,
        aff_sectors: Optional[SectorsList] = None,
        aff_industries: Optional[IndustriesList] = None,
        impact_industries_distrib=None,
        impact_regional_distrib=None,
        impact_sectoral_distrib_type="equally shared",
        impact_sectoral_distrib=None,
        name="Unnamed",
        occurrence=1,
        duration=1,
    ) -> None:
        super().__init__(
            impact,
            aff_regions,
            aff_sectors,
            aff_industries,
            impact_industries_distrib,
            impact_regional_distrib,
            impact_sectoral_distrib_type,
            impact_sectoral_distrib,
            name,
            occurrence,
            duration,
        )
        self.recovery_time = recovery_time
        self.recovery_function = recovery_function
        self._recoverable = False

    @property
    def recoverable(self) -> bool:
        """A boolean stating if an event can start recover"""
        return self._recoverable

    @recoverable.setter
    def recoverable(self, current_temporal_unit: int):
        reb = (self.occurrence + self.duration) <= current_temporal_unit
        if reb and not self.recoverable:
            logger.info(
                "Temporal_Unit : {} ~ Event named {} that occured at {} in {} for {} damages has started recovering (no rebuilding demand)".format(
                    current_temporal_unit,
                    self.name,
                    self.occurrence,
                    self._aff_regions,
                    self.total_kapital_destroyed,
                )
            )
        self._recoverable = reb

    @property
    def recovery_function(self) -> Callable:
        """The recovery function used for recovery (`Callable`)"""
        return self._recovery_fun

    @recovery_function.setter
    def recovery_function(self, r_fun: str | Callable | None):
        if r_fun is None:
            r_fun = "linear"
        if self.recovery_time is None:
            raise AttributeError(
                "Impossible to set recovery function if no recovery time is given."
            )
        if isinstance(r_fun, str):
            if r_fun == "linear":
                fun = linear_recovery
            elif r_fun == "convexe":
                fun = convexe_recovery_scaled
            elif r_fun == "convexe noscale":
                fun = convexe_recovery
            elif r_fun == "concave":
                fun = concave_recovery
            else:
                raise NotImplementedError(
                    "No implemented recovery function corresponding to {}".format(r_fun)
                )
        elif callable(r_fun):
            r_fun_argsspec = inspect.getfullargspec(r_fun)
            r_fun_args = r_fun_argsspec.args + r_fun_argsspec.kwonlyargs
            if not all(
                args in r_fun_args
                for args in [
                    "init_kapital_destroyed",
                    "elapsed_temporal_unit",
                    "recovery_time",
                ]
            ):
                raise ValueError(
                    "Recovery function has to have at least the following keyword arguments: {}".format(
                        [
                            "init_kapital_destroyed",
                            "elapsed_temporal_unit",
                            "recovery_time",
                        ]
                    )
                )
            fun = r_fun

        else:
            raise ValueError("Given recovery function is not a str or callable")

        r_fun_partial = partial(
            fun,
            init_kapital_destroyed=self._regional_sectoral_kapital_destroyed_0,
            recovery_time=self.recovery_time,
        )
        self._recovery_fun = r_fun_partial

    def recovery(self, current_temporal_unit: int):
        elapsed = current_temporal_unit - (self.occurrence + self.duration)
        if elapsed < 0:
            raise RuntimeError("Trying to recover before event is over")
        if self.recovery_function is None:
            raise RuntimeError(
                "Trying to recover event while recovery function isn't set yet"
            )
        res = self.recovery_function(elapsed_temporal_unit=elapsed)
        precision = int(math.log10(self.monetary_factor)) + 1
        res = np.around(res, precision)
        if not np.any(res):
            self.over = True
        self.regional_sectoral_kapital_destroyed = res<|MERGE_RESOLUTION|>--- conflicted
+++ resolved
@@ -33,7 +33,7 @@
     "Impact",
     "IndustriesList",
     "SectorsList",
-    "RegionsList",
+    "RegionsList"
 ]
 
 Impact = Union[int, float, list, dict, np.ndarray, pd.DataFrame, pd.Series]
@@ -286,7 +286,6 @@
             logger.debug(
                 f"Given Impact is a {type(impact)} and lists of impacted regions and sectors given. Proceeding."
             )
-<<<<<<< HEAD
             if isinstance(aff_regions, str):
                 aff_regions = [aff_regions]
             if isinstance(aff_sectors, str):
@@ -295,16 +294,6 @@
             self.impact_df.loc[
                 pd.MultiIndex.from_product([aff_regions, aff_sectors])
             ] = impact
-=======
-            
-            if isinstance(aff_regions,str):
-                aff_regions = [aff_regions]
-                
-            if isinstance(aff_sectors,str):
-                aff_sectors = [aff_sectors]
-                
-            self.impact_df.loc[pd.MultiIndex.from_product([aff_regions,aff_sectors])] = impact
->>>>>>> 1d3a5351
         else:
             raise ValueError("Invalid input format. Could not initiate pandas Series.")
 
@@ -371,7 +360,6 @@
                 )
         # CASE SCALAR + 'gdp' distrib
         elif (
-
             impact_regional_distrib is not None
             and impact_sectoral_distrib_type is not None
             and impact_sectoral_distrib_type == "gdp"
@@ -380,9 +368,7 @@
             )
         ):
             logger.debug("Impact is Scalar and impact_sectoral_distrib_type is 'gdp'")
-
             self.impact_regional_distrib = np.array(impact_regional_distrib)
-            
             shares = self.sectors_gva_shares.reshape(
                 (len(self.possible_regions), len(self.possible_sectors))
             )
@@ -423,7 +409,9 @@
             )
             self._default_distribute_impact_from_industries_list()
             self.impact_sectoral_distrib_type = "default (shared equally between affected regions and then affected sectors)"
-        elif not isinstance(impact, (pd.Series, dict, pd.DataFrame, list, np.ndarray)):
+        elif not isinstance(
+            impact, (pd.Series, dict, pd.DataFrame, list, np.ndarray)
+        ):
             raise ValueError(f"Invalid input format: Could not compute impact")
 
         self._finish_init()
@@ -465,13 +453,8 @@
         impact_sec_vec = np.array(
             [
                 1 / len(self.impact_df.loc[(reg, slice(None))])
-<<<<<<< HEAD
                 for _ in self.aff_sectors
                 for reg in self.aff_regions
-=======
-
-                for _ in self.aff_sectors for reg in self.aff_regions
->>>>>>> 1d3a5351
             ]
         )
         self.impact_df.loc[self.aff_industries] = (
@@ -836,7 +819,6 @@
 
         self.rebuild_tau = rebuild_tau
         self.rebuilding_sectors = rebuilding_sectors
-
         rebuilding_demand = np.zeros(shape=self.z_shape)
         tmp = np.zeros(self.z_shape, dtype="float")
         mask = np.ix_(
@@ -893,7 +875,6 @@
             self._rebuilding_sectors_idx = np.searchsorted(
                 self.possible_sectors, reb_sectors.index
             )
-
             self._rebuilding_sectors_shares = np.zeros(self.x_shape)
             self._rebuilding_industries_idx = np.array(
                 [
@@ -910,7 +891,6 @@
                     for si in self._rebuilding_sectors_idx
                 ]
             )
-<<<<<<< HEAD
             self._rebuilding_sectors_shares[self._rebuilding_industries_idx] = np.tile(
                 np.array(reb_sectors.values), len(self.aff_regions)
             )
@@ -920,11 +900,6 @@
                 np.array(reb_sectors.values),
                 (len(self.possible_regions) - len(self.aff_regions)),
             )
-=======
-
-            self._rebuilding_sectors_shares[self._rebuilding_industries_idx] = np.tile(np.array(reb_sectors.values),len(self.aff_regions))
-            self._rebuilding_sectors_shares[self._rebuilding_industries_RoW_idx] = np.tile(np.array(reb_sectors.values),(len(self.possible_regions) - len(self.aff_regions)))
->>>>>>> 1d3a5351
 
     @property
     def rebuilding_demand_house(self) -> np.ndarray:
