--- conflicted
+++ resolved
@@ -793,7 +793,6 @@
 
 class EventKapitalRebuild(EventKapitalDestroyed):
     def __init__(
-<<<<<<< HEAD
         self,
         impact: Impact,
         rebuilding_sectors: Union[dict[str, float], pd.Series],
@@ -809,22 +808,6 @@
         occurrence=1,
         duration=1,
             rebuilding_factor=None,
-=======
-            self,
-            impact: Impact,
-            rebuilding_sectors: Union[dict[str, float], pd.Series],
-            rebuild_tau=60,
-            aff_regions: Optional[RegionsList] = None,
-            aff_sectors: Optional[SectorsList] = None,
-            aff_industries: Optional[IndustriesList] = None,
-            impact_industries_distrib=None,
-            impact_regional_distrib=None,
-            impact_sectoral_distrib_type="equally shared",
-            impact_sectoral_distrib=None,
-            name="Unnamed",
-            occurrence=1,
-            duration=1,
->>>>>>> 8218555d
     ) -> None:
         super().__init__(
             impact,
