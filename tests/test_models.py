--- conflicted
+++ resolved
@@ -10,11 +10,6 @@
 import numpy as np
 import pandas as pd
 
-<<<<<<< HEAD
-=======
-# import the different classes
-import boario
->>>>>>> 09602861
 from boario.utils.recovery_functions import *
 
 boario.disable_console_logging()
