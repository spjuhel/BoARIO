--- conflicted
+++ resolved
@@ -21,15 +21,10 @@
 authors = [
   { name="Samuel Juhel", email="pro@sjuhel.org" },
 ]
-<<<<<<< HEAD
+
 description = "A python implementation of ARIO models"
 readme = "README.md"
 license = { text="GNU GPLv3+" }
-=======
-description = "A python implementation of ARIO model(s)"
-#readme = "README.rst"
-license = { file="LICENSE" }
->>>>>>> 522e2b04
 keywords = [
     "mrio",
     "ario",
